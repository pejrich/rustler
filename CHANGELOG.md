# Changelog

All notable changes to this project will be documented in this file.

The format is based on [Keep a Changelog](https://keepachangelog.com/en/1.0.0/),
and this project adheres to [Semantic Versioning](https://semver.org/spec/v2.0.0.html).

See [`UPGRADE.md`](./UPGRADE.md) for additional help when upgrading to newer versions.

## [Unreleased]

<<<<<<< HEAD
### Added

- `NifException` for using Elixir exception structs
=======
## [0.22.2] - 2021-10-07

### Fixed

- Fixed a regression introduced with #386: `Rustler.Compiler.Config` called into `cargo` when `skip_compilation?` was set, breaking setups where cargo is not installed. Fixed with #389, thanks @karolsluszniak
>>>>>>> ec1cd5b2

## [0.22.1] - 2021-10-05

### Fixed

- [Breaking change] codegen-generated decoders always raise an error instead of
  causing the calling NIF to return an atom in some cases
- Fix codegen problem for untagged enums (#370)
- Fix handling local dependencies with `@external_resources` (#381)

## [0.22.0] - 2021-06-22

### Added

- Simple `Debug` impl for `rustler::Error`
- Support newtype and tuple structs for `NifTuple` and `NifRecord`
- `rustler::Error::Term` encoding an arbitrary boxed encoder, returning `{:error, term}`
- Generic encoder/decoder for `HashMap<T, U>`, where `T: Decoder` and `U: Decoder`

### Fixed

- Compilation time of generated decoders has been reduced significantly.
- Fixed a segfault caused by `OwnedEnv::send_and_clear`

### Changes

- Renamed `Pid` to `LocalPid` to clarify that it can't point to a remote process
- Dependencies have been updated.
- Derive macros have been refactored.
- Macros have been renamed and old ones have been deprecated:
  - `rustler_export_nifs!` is now `rustler::init!`
  - `rustler_atoms!` is now `rustler::atoms!`
  - `resource_struct_init!` is now `rustler::resource!`
- New `rustler::atoms!` macro removed the `atom` prefix from the name:

```rust
//
// Before
//
rustler::rustler_atoms! {
    atom ok;
    atom error;
    atom renamed_atom = "Renamed";
}

//
// After
//
rustler::atoms! {
    ok,
    error,
    renamed_atom = "Renamed",
}
```

- NIF functions can be initialized with a simplified syntax:

```rust
//
// Before
//
rustler::rustler_export_nifs! {
    "Elixir.Math",
    [
        ("add", 2, add)
    ],
    None
}

//
// After
//
rustler::init!("Elixir.Math", [add]);
```

- NIFs can be derived from regular functions, if the arguments implement `Decoder` and the return type implements `Encoder`:

```rust
//
// Before
//
fn add<'a>(env: Env<'a>, args: &[Term<'a>]) -> Result<Term<'a>, Error> {
    let num1: i64 = args[0].decode()?;
    let num2: i64 = args[1].decode()?;

    Ok((atoms::ok(), num1 + num2).encode(env))
}

//
// After
//
#[rustler::nif]
fn add(a: i64, b: i64) -> i64 {
  a + b
}
```

- `rustler::nif` exposes more options to configure a NIF were the NIF is defined:

```rust

#[rustler::nif(schedule = "DirtyCpu")]
pub fn dirty_cpu() -> Atom {
    let duration = Duration::from_millis(100);
    std::thread::sleep(duration);

    atoms::ok()
}

#[rustler::nif(name = "my_add")]
fn add(a: i64, b: i64) -> i64 {
  a + b
}
```

### Deprecations

The rustler compiler has been deprecated and will be removed with v1.0. NIFs
are no longer defined in `mix.exs`, but are configured with `use Rustler`.  See
the documentation for the `Rustler` module. To migrate to the new
configuration:

* Drop `:rustler` from the `:compilers` key in your `mix.exs` `project/0` function
* Drop `:rustler_crates` from `project/0` and move the configurations into the `use Rustler`
  of your NIF module or application config:

  ```elixir
  # config/dev.exs
  config :my_app, MyApp.Native,
    mode: :debug
  ```

For more information, see [the documentation](https://hexdocs.pm/rustler/0.22.0-rc.1/Rustler.html#module-configuration-options).

## [0.21.0] - 2019-09-07

### Added

- Support for OTP22.
- Rust linting with [clippy](https://github.com/rust-lang/rust-clippy).
- Support for decoding IOLists as binaries, `Term::decode_as_binary`.

### Changes

- `rustler_codegen` is now reexported by the `rustler` crate. Depending on the `rustler_codegen` crate is deprecated.
- `erlang_nif-sys` has been renamed to `rustler_sys` and vendored into the rustler repo.
- Replaced the hand-rolled TOML parser in `rustler_mix` with the `toml-elixir` package.
- Improve error messages for derived encoders/decoders.
- Rust `bool` now corresponds only to booleans (`false`, `true`) in Elixir. Previously, `nil` and `false` were both decodable to
  `bool`. To use the previous behaviour, a `Truthy` newtype was introduced.<|MERGE_RESOLUTION|>--- conflicted
+++ resolved
@@ -9,17 +9,15 @@
 
 ## [Unreleased]
 
-<<<<<<< HEAD
 ### Added
 
 - `NifException` for using Elixir exception structs
-=======
+
 ## [0.22.2] - 2021-10-07
 
 ### Fixed
 
 - Fixed a regression introduced with #386: `Rustler.Compiler.Config` called into `cargo` when `skip_compilation?` was set, breaking setups where cargo is not installed. Fixed with #389, thanks @karolsluszniak
->>>>>>> ec1cd5b2
 
 ## [0.22.1] - 2021-10-05
 
