[package]
name = "rustler_codegen"
description = "Compiler plugin for Rustler"
repository = "https://github.com/hansihe/Rustler/tree/master/rustler_codegen"
<<<<<<< HEAD
version = "0.15.0"
=======
# rustler_codegen version
version = "0.14.0"
>>>>>>> 96a3d67c
authors = ["Hansihe <hansihe@hansihe.com>"]
license = "BSD-2-Clause"

[lib]
name = "rustler_codegen"
proc_macro = true

[dependencies]
syn = { version = "0.11.9", features = ["aster", "visit"] }
quote = "0.3.15"<|MERGE_RESOLUTION|>--- conflicted
+++ resolved
@@ -2,12 +2,8 @@
 name = "rustler_codegen"
 description = "Compiler plugin for Rustler"
 repository = "https://github.com/hansihe/Rustler/tree/master/rustler_codegen"
-<<<<<<< HEAD
+# rustler_codegen version
 version = "0.15.0"
-=======
-# rustler_codegen version
-version = "0.14.0"
->>>>>>> 96a3d67c
 authors = ["Hansihe <hansihe@hansihe.com>"]
 license = "BSD-2-Clause"
 
